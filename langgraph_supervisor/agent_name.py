import re
<<<<<<< HEAD
from collections.abc import Iterable
from typing import Literal
=======
from typing import Literal, TypeGuard, cast
>>>>>>> 61dfefcf

from langchain_core.language_models import LanguageModelLike
from langchain_core.messages import (
    AIMessage,
    BaseMessage,
    MessageLikeRepresentation,
    convert_to_messages,
)
from langchain_core.prompt_values import PromptValue
from langchain_core.runnables import RunnableLambda

NAME_PATTERN = re.compile(r"<name>(.*?)</name>", re.DOTALL)
CONTENT_PATTERN = re.compile(r"<content>(.*?)</content>", re.DOTALL)

AgentNameMode = Literal["inline"]


def _is_content_blocks_content(content: list[dict | str] | str) -> TypeGuard[list[dict]]:
    return (
        isinstance(content, list)
        and len(content) > 0
        and isinstance(content[0], dict)
        and "type" in content[0]
    )


def add_inline_agent_name(message: BaseMessage) -> BaseMessage:
    """Add name and content XML tags to the message content.

    Examples:

        >>> add_inline_agent_name(AIMessage(content="Hello", name="assistant"))
        AIMessage(content="<name>assistant</name><content>Hello</content>", name="assistant")

        >>> add_inline_agent_name(AIMessage(content=[{"type": "text", "text": "Hello"}], name="assistant"))
        AIMessage(content=[{"type": "text", "text": "<name>assistant</name><content>Hello</content>"}], name="assistant")
    """
    if not isinstance(message, AIMessage) or not message.name:
        return message

    formatted_message = message.model_copy()
    if _is_content_blocks_content(message.content):
        text_blocks = [block for block in message.content if block["type"] == "text"]
        non_text_blocks = [block for block in message.content if block["type"] != "text"]
        content = text_blocks[0]["text"] if text_blocks else ""
        formatted_content = f"<name>{message.name}</name><content>{content}</content>"
        formatted_message_content = [{"type": "text", "text": formatted_content}] + non_text_blocks
        formatted_message.content = formatted_message_content
    else:
        formatted_message.content = (
            f"<name>{message.name}</name><content>{formatted_message.content}</content>"
        )
    return formatted_message


def remove_inline_agent_name(message: BaseMessage) -> BaseMessage:
    """Remove explicit name and content XML tags from the AI message content.

    Examples:

        >>> remove_inline_agent_name(AIMessage(content="<name>assistant</name><content>Hello</content>", name="assistant"))
        AIMessage(content="Hello", name="assistant")

        >>> remove_inline_agent_name(AIMessage(content=[{"type": "text", "text": "<name>assistant</name><content>Hello</content>"}], name="assistant"))
        AIMessage(content=[{"type": "text", "text": "Hello"}], name="assistant")
    """
    if not isinstance(message, AIMessage) or not message.content:
        return message

    if is_content_blocks_content := _is_content_blocks_content(message.content):
        text_blocks = [block for block in message.content if block["type"] == "text"]
        if not text_blocks:
            return message

        non_text_blocks = [block for block in message.content if block["type"] != "text"]
        content = text_blocks[0]["text"]
    else:
        content = message.content

    name_match: re.Match | None = NAME_PATTERN.search(content)
    content_match: re.Match | None = CONTENT_PATTERN.search(content)
    if not name_match or not content_match:
        return message

    parsed_content = content_match.group(1)
    parsed_message = message.model_copy()
    if is_content_blocks_content:
        content_blocks = non_text_blocks
        if parsed_content:
            content_blocks = [{"type": "text", "text": parsed_content}] + content_blocks

        parsed_message.content = cast(list[str | dict], content_blocks)
    else:
        parsed_message.content = parsed_content
    return parsed_message


def with_agent_name(
    model: LanguageModelLike,
    agent_name_mode: AgentNameMode,
) -> LanguageModelLike:
    """Attach formatted agent names to the messages passed to and from a language model.

    This is useful for making a message history with multiple agents more coherent.

    NOTE: agent name is consumed from the message.name field.
        If you're using an agent built with create_react_agent, name is automatically set.
        If you're building a custom agent, make sure to set the name on the AI message returned by the LLM.

    Args:
        model: Language model to add agent name formatting to.
        agent_name_mode: Use to specify how to expose the agent name to the LLM.
            - "inline": Add the agent name directly into the content field of the AI message using XML-style tags.
                Example: "How can I help you" -> "<name>agent_name</name><content>How can I help you?</content>".
    """
    if agent_name_mode == "inline":
        process_input_message = add_inline_agent_name
        process_output_message = remove_inline_agent_name
    else:
        raise ValueError(
            f"Invalid agent name mode: {agent_name_mode}. Needs to be one of: {AgentNameMode.__args__}"
        )

    def process_input_messages(
        input: Iterable[MessageLikeRepresentation] | PromptValue,
    ) -> list[BaseMessage]:
        messages = convert_to_messages(input)
        return [process_input_message(message) for message in messages]

    chain = (
        process_input_messages
        | model
        | RunnableLambda(process_output_message, name="process_output_message")
    )

    return cast(LanguageModelLike, chain)<|MERGE_RESOLUTION|>--- conflicted
+++ resolved
@@ -1,10 +1,5 @@
 import re
-<<<<<<< HEAD
-from collections.abc import Iterable
-from typing import Literal
-=======
-from typing import Literal, TypeGuard, cast
->>>>>>> 61dfefcf
+from typing import Literal, Sequence, TypeGuard, cast
 
 from langchain_core.language_models import LanguageModelLike
 from langchain_core.messages import (
@@ -129,7 +124,7 @@
         )
 
     def process_input_messages(
-        input: Iterable[MessageLikeRepresentation] | PromptValue,
+        input: Sequence[MessageLikeRepresentation] | PromptValue,
     ) -> list[BaseMessage]:
         messages = convert_to_messages(input)
         return [process_input_message(message) for message in messages]
