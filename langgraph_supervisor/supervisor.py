--- conflicted
+++ resolved
@@ -1,9 +1,5 @@
 import inspect
-<<<<<<< HEAD
-from typing import Any, Callable, Literal, Optional, Type, Union, cast
-=======
 from typing import Any, Callable, Literal, Optional, Type, Union, cast, get_args
->>>>>>> 6367bebd
 
 from langchain_core.language_models import BaseChatModel, LanguageModelLike
 from langchain_core.runnables import RunnableConfig
@@ -284,20 +280,6 @@
         # Handoff tools should be already provided here
         all_tools = tool_classes
     else:
-<<<<<<< HEAD
-        handoff_destinations = [create_handoff_tool(agent_name=agent.name) for agent in agents]
-        all_tools = tool_classes + handoff_destinations
-
-    tool_calling_enabled = len(tool_classes) > 0
-
-    if _should_bind_tools(model, tool_classes) and tool_calling_enabled:
-        if _supports_disable_parallel_tool_calls(model):
-            model = cast(BaseChatModel, model).bind_tools(
-                all_tools, parallel_tool_calls=parallel_tool_calls
-            )
-        else:
-            model = cast(BaseChatModel, model).bind_tools(all_tools)
-=======
         handoff_tools = [
             create_handoff_tool(
                 agent_name=agent.name,
@@ -318,7 +300,6 @@
         )
     else:
         model = cast(BaseChatModel, model).bind_tools(all_tools)
->>>>>>> 6367bebd
 
     if include_agent_name:
         model = with_agent_name(model, include_agent_name)
