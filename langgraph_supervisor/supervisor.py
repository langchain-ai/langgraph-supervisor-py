--- conflicted
+++ resolved
@@ -188,7 +188,6 @@
         include_agent_name: Use to specify how to expose the agent name to the underlying supervisor LLM.
 
             - None: Relies on the LLM provider using the name attribute on the AI message. Currently, only OpenAI supports this.
-<<<<<<< HEAD
             - `"inline"`: Add the agent name directly into the content field of the AI message using XML-style tags.
                 Example: `"How can I help you"` -> `"<name>agent_name</name><content>How can I help you?</content>"`
 
@@ -239,10 +238,6 @@
         ]
     })
     ```
-=======
-            - "inline": Add the agent name directly into the content field of the AI message using XML-style tags.
-                Example: "How can I help you" -> "<name>agent_name</name><content>How can I help you?</content>"
->>>>>>> 026eddac
     """
     if add_handoff_back_messages is None:
         add_handoff_back_messages = add_handoff_messages
