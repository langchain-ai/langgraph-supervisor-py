import inspect
from typing import Any, Callable, Literal, Optional, Type, Union

from langchain_core.language_models import BaseChatModel, LanguageModelLike
from langchain_core.tools import BaseTool
from langgraph.graph import END, START, StateGraph
from langgraph.prebuilt.chat_agent_executor import (
    AgentState,
    Prompt,
    StateSchemaType,
    StructuredResponseSchema,
    create_react_agent,
)
from langgraph.pregel import Pregel
from langgraph.utils.runnable import RunnableCallable

from langgraph_supervisor.agent_name import AgentNameMode, with_agent_name
from langgraph_supervisor.handoff import (
    METADATA_KEY_HANDOFF_DESTINATION,
<<<<<<< HEAD
    create_forward_message_tool,
=======
    _normalize_agent_name,
>>>>>>> 108c55af
    create_handoff_back_messages,
    create_handoff_tool,
)

OutputMode = Literal["full_history", "last_message"]
"""Mode for adding agent outputs to the message history in the multi-agent workflow

- `full_history`: add the entire agent message history
- `last_message`: add only the last message
"""


MODELS_NO_PARALLEL_TOOL_CALLS = {"o3-mini", "o3", "o4-mini"}


def _supports_disable_parallel_tool_calls(model: LanguageModelLike) -> bool:
    if not isinstance(model, BaseChatModel):
        return False

    if hasattr(model, "model_name") and model.model_name in MODELS_NO_PARALLEL_TOOL_CALLS:
        return False

    if not hasattr(model, "bind_tools"):
        return False

    if "parallel_tool_calls" not in inspect.signature(model.bind_tools).parameters:
        return False

    return True


def _make_call_agent(
    agent: Pregel,
    output_mode: OutputMode,
    add_handoff_back_messages: bool,
    supervisor_name: str,
) -> Callable[[dict], dict] | RunnableCallable:
    if output_mode not in OutputMode.__args__:
        raise ValueError(
            f"Invalid agent output mode: {output_mode}. Needs to be one of {OutputMode.__args__}"
        )

    def _process_output(output: dict) -> dict:
        messages = output["messages"]
        if output_mode == "full_history":
            pass
        elif output_mode == "last_message":
            messages = messages[-1:]

        else:
            raise ValueError(
                f"Invalid agent output mode: {output_mode}. "
                f"Needs to be one of {OutputMode.__args__}"
            )

        if add_handoff_back_messages:
            messages.extend(create_handoff_back_messages(agent.name, supervisor_name))

        return {
            **output,
            "messages": messages,
        }

    def call_agent(state: dict) -> dict:
        output = agent.invoke(state)
        return _process_output(output)

    async def acall_agent(state: dict) -> dict:
        output = await agent.ainvoke(state)
        return _process_output(output)

    return RunnableCallable(call_agent, acall_agent)


def _get_handoff_destinations(tools: list[BaseTool | Callable]) -> list[str]:
    """Extract handoff destinations from provided tools.
    Args:
        tools: List of tools to inspect.
    Returns:
        List of agent names that are handoff destinations.
    """
    return [
        tool.metadata[METADATA_KEY_HANDOFF_DESTINATION]
        for tool in tools
        if isinstance(tool, BaseTool)
        and tool.metadata is not None
        and METADATA_KEY_HANDOFF_DESTINATION in tool.metadata
    ]


def create_supervisor(
    agents: list[Pregel],
    *,
    model: LanguageModelLike,
    tools: list[BaseTool | Callable] | None = None,
    prompt: Prompt | None = None,
    response_format: Optional[
        Union[StructuredResponseSchema, tuple[str, StructuredResponseSchema]]
    ] = None,
    parallel_tool_calls: bool = False,
    state_schema: StateSchemaType = AgentState,
    config_schema: Type[Any] | None = None,
    output_mode: OutputMode = "last_message",
    add_handoff_messages: bool = True,
    handoff_tool_prefix: Optional[str] = None,
    add_handoff_back_messages: Optional[bool] = None,
    supervisor_name: str = "supervisor",
    include_agent_name: AgentNameMode | None = None,
    enable_forwarding: bool = False,
) -> StateGraph:
    """Create a multi-agent supervisor.

    Args:
        agents: List of agents to manage
        model: Language model to use for the supervisor
        tools: Tools to use for the supervisor
        prompt: Optional prompt to use for the supervisor. Can be one of:

            - str: This is converted to a SystemMessage and added to the beginning of the list of messages in state["messages"].
            - SystemMessage: this is added to the beginning of the list of messages in state["messages"].
            - Callable: This function should take in full graph state and the output is then passed to the language model.
            - Runnable: This runnable should take in full graph state and the output is then passed to the language model.
        response_format: An optional schema for the final supervisor output.

            If provided, output will be formatted to match the given schema and returned in the 'structured_response' state key.
            If not provided, `structured_response` will not be present in the output state.
            Can be passed in as:

                - an OpenAI function/tool schema,
                - a JSON Schema,
                - a TypedDict class,
                - or a Pydantic class.
                - a tuple (prompt, schema), where schema is one of the above.
                    The prompt will be used together with the model that is being used to generate the structured response.

            !!! Important
                `response_format` requires the model to support `.with_structured_output`

            !!! Note
                `response_format` requires `structured_response` key in your state schema.
                You can use the prebuilt `langgraph.prebuilt.chat_agent_executor.AgentStateWithStructuredResponse`.
        parallel_tool_calls: Whether to allow the supervisor LLM to call tools in parallel (only OpenAI and Anthropic).
            Use this to control whether the supervisor can hand off to multiple agents at once.
            If True, will enable parallel tool calls.
            If False, will disable parallel tool calls (default).

            !!! Important
                This is currently supported only by OpenAI and Anthropic models.
                To control parallel tool calling for other providers, add explicit instructions for tool use to the system prompt.
        state_schema: State schema to use for the supervisor graph.
        config_schema: An optional schema for configuration.
            Use this to expose configurable parameters via `supervisor.config_specs`.
        output_mode: Mode for adding managed agents' outputs to the message history in the multi-agent workflow.
            Can be one of:

            - `full_history`: add the entire agent message history
            - `last_message`: add only the last message (default)
        add_handoff_messages: Whether to add a pair of (AIMessage, ToolMessage) to the message history
            when a handoff occurs.
        handoff_tool_prefix: Optional prefix for the handoff tools (e.g., "delegate_to_" or "transfer_to_")
            If provided, the handoff tools will be named `handoff_tool_prefix_agent_name`.
            If not provided, the handoff tools will be named `transfer_to_agent_name`.
        add_handoff_back_messages: Whether to add a pair of (AIMessage, ToolMessage) to the message history
            when returning control to the supervisor to indicate that a handoff has occurred.
        supervisor_name: Name of the supervisor node.
        include_agent_name: Use to specify how to expose the agent name to the underlying supervisor LLM.

            - None: Relies on the LLM provider using the name attribute on the AI message. Currently, only OpenAI supports this.
<<<<<<< HEAD
            - "inline": Add the agent name directly into the content field of the AI message using XML-style tags.
                Example: "How can I help you" -> "<name>agent_name</name><content>How can I help you?</content>"
        enable_forwarding: Whether to add a forward_message tool to the supervisor.
            This permits the supervisor to forward the latest message from a specific agent to the user.
            Recommended that you set "add_handoff_back_messages" to False when using this option.
=======
            - `"inline"`: Add the agent name directly into the content field of the AI message using XML-style tags.
                Example: `"How can I help you"` -> `"<name>agent_name</name><content>How can I help you?</content>"`
>>>>>>> 108c55af
    """
    if add_handoff_back_messages is None:
        add_handoff_back_messages = add_handoff_messages
    agent_names = set()
    for agent in agents:
        if agent.name is None or agent.name == "LangGraph":
            raise ValueError(
                "Please specify a name when you create your agent, either via `create_react_agent(..., name=agent_name)` "
                "or via `graph.compile(name=name)`."
            )

        if agent.name in agent_names:
            raise ValueError(
                f"Agent with name '{agent.name}' already exists. Agent names must be unique."
            )

        agent_names.add(agent.name)

    handoff_destinations = _get_handoff_destinations(tools or [])
    if handoff_destinations:
        if missing_handoff_destinations := set(agent_names) - set(handoff_destinations):
            raise ValueError(
                "When providing custom handoff tools, you must provide them for all subagents. "
                f"Missing handoff tools for agents '{missing_handoff_destinations}'."
            )

        # Handoff tools should be already provided here
        all_tools = tools or []
    else:
        handoff_destinations = [
            create_handoff_tool(
                agent_name=agent.name,
                name=(
                    None
                    if handoff_tool_prefix is None
                    else f"{handoff_tool_prefix}{_normalize_agent_name(agent.name)}"
                ),
                add_handoff_messages=add_handoff_messages,
            )
            for agent in agents
        ]
        all_tools = (tools or []) + handoff_destinations

    if enable_forwarding:
        all_tools.append(create_forward_message_tool(supervisor_name))

    if _supports_disable_parallel_tool_calls(model):
        model = model.bind_tools(all_tools, parallel_tool_calls=parallel_tool_calls)
    else:
        model = model.bind_tools(all_tools)

    if include_agent_name:
        model = with_agent_name(model, include_agent_name)

    supervisor_agent = create_react_agent(
        name=supervisor_name,
        model=model,
        tools=all_tools,
        prompt=prompt,
        state_schema=state_schema,
        response_format=response_format,
    )

    builder = StateGraph(state_schema, config_schema=config_schema)
    builder.add_node(supervisor_agent, destinations=tuple(agent_names) + (END,))
    builder.add_edge(START, supervisor_agent.name)
    for agent in agents:
        builder.add_node(
            agent.name,
            _make_call_agent(
                agent,
                output_mode,
                add_handoff_back_messages=add_handoff_back_messages,
                supervisor_name=supervisor_name,
            ),
        )
        builder.add_edge(agent.name, supervisor_agent.name)

    return builder<|MERGE_RESOLUTION|>--- conflicted
+++ resolved
@@ -17,11 +17,8 @@
 from langgraph_supervisor.agent_name import AgentNameMode, with_agent_name
 from langgraph_supervisor.handoff import (
     METADATA_KEY_HANDOFF_DESTINATION,
-<<<<<<< HEAD
+    _normalize_agent_name,
     create_forward_message_tool,
-=======
-    _normalize_agent_name,
->>>>>>> 108c55af
     create_handoff_back_messages,
     create_handoff_tool,
 )
@@ -190,16 +187,11 @@
         include_agent_name: Use to specify how to expose the agent name to the underlying supervisor LLM.
 
             - None: Relies on the LLM provider using the name attribute on the AI message. Currently, only OpenAI supports this.
-<<<<<<< HEAD
             - "inline": Add the agent name directly into the content field of the AI message using XML-style tags.
                 Example: "How can I help you" -> "<name>agent_name</name><content>How can I help you?</content>"
         enable_forwarding: Whether to add a forward_message tool to the supervisor.
             This permits the supervisor to forward the latest message from a specific agent to the user.
             Recommended that you set "add_handoff_back_messages" to False when using this option.
-=======
-            - `"inline"`: Add the agent name directly into the content field of the AI message using XML-style tags.
-                Example: `"How can I help you"` -> `"<name>agent_name</name><content>How can I help you?</content>"`
->>>>>>> 108c55af
     """
     if add_handoff_back_messages is None:
         add_handoff_back_messages = add_handoff_messages
