--- conflicted
+++ resolved
@@ -13,11 +13,7 @@
         model=init_chat_model("openai:gpt-4.1"),
         tools=[places_text_search, places_coordinate_search, place_geocode, places_fetch_photos],
         prompt=(
-<<<<<<< HEAD
             "You are an execution agent (places_agent) in the \"What's Eat\" system.\n"
-=======
-           "You are an execution agent (places_agent) in the “What’s Eat” system.\n"
->>>>>>> 9d4ddabc
             "Dispatched by the supervisor to perform restaurant search tasks.\n"
             "You do not respond to users directly.\n"
             "Your responsibility is to use the Google Maps Places API to fetch and organize restaurant data,\n"
@@ -40,10 +36,6 @@
             "- The response must be a single JSON object containing an 'items' array of restaurants.\n"
             "- All results are passed to summarizer_agent for aggregation and presentation to the user.\n"
             "- Respond in the same language as the user input (e.g., if the user speaks Chinese, respond in Chinese)."
-<<<<<<< HEAD
-=======
-
->>>>>>> 9d4ddabc
         ),
         name="places_agent",
     )