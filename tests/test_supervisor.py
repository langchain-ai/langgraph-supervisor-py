"""Tests for the supervisor module."""

from typing import Callable, Optional

import pytest
from langchain_core.callbacks.manager import CallbackManagerForLLMRun
from langchain_core.language_models.chat_models import BaseChatModel
from langchain_core.messages import AIMessage, BaseMessage, HumanMessage
from langchain_core.outputs import ChatGeneration, ChatResult
from langchain_core.tools import BaseTool, tool
from langgraph.prebuilt import create_react_agent

from langgraph_supervisor import create_supervisor
from langgraph_supervisor.agent_name import AgentNameMode, with_agent_name


class FakeChatModel(BaseChatModel):
    idx: int = 0
    responses: list[BaseMessage]

    @property
    def _llm_type(self) -> str:
        return "fake-tool-call-model"

    def _generate(
        self,
        messages: list[BaseMessage],
        stop: Optional[list[str]] = None,
        run_manager: Optional[CallbackManagerForLLMRun] = None,
        **kwargs,
    ) -> ChatResult:
        generation = ChatGeneration(message=self.responses[self.idx])
        self.idx += 1
        return ChatResult(generations=[generation])

    def bind_tools(self, tools: list[BaseTool]) -> "FakeChatModel":
        tool_dicts = [
            {
                "name": tool.name,
            }
            for tool in tools
        ]
        return self.bind(tools=tool_dicts)


supervisor_messages = [
    AIMessage(
        content="",
        tool_calls=[
            {
                "name": "transfer_to_research_expert",
                "args": {},
                "id": "call_gyQSgJQm5jJtPcF5ITe8GGGF",
                "type": "tool_call",
            }
        ],
    ),
    AIMessage(
        content="",
        tool_calls=[
            {
                "name": "transfer_to_math_expert",
                "args": {},
                "id": "call_zCExWE54g4B4oFZcwBh3Wumg",
                "type": "tool_call",
            }
        ],
    ),
    AIMessage(
        content="The combined headcount of the FAANG companies in 2024 is 1,977,586 employees.",
    ),
]

research_agent_messages = [
    AIMessage(
        content="",
        tool_calls=[
            {
                "name": "web_search",
                "args": {"query": "FAANG headcount 2024"},
                "id": "call_4sLYp7usFcIZBFcNsOGQiFzV",
                "type": "tool_call",
            },
        ],
    ),
    AIMessage(
        content="The headcount for the FAANG companies in 2024 is as follows:\n\n1. **Facebook (Meta)**: 67,317 employees\n2. **Amazon**: 1,551,000 employees\n3. **Apple**: 164,000 employees\n4. **Netflix**: 14,000 employees\n5. **Google (Alphabet)**: 181,269 employees\n\nTo find the combined headcount, simply add these numbers together.",
    ),
]

math_agent_messages = [
    AIMessage(
        content="",
        tool_calls=[
            {
                "name": "add",
                "args": {"a": 67317, "b": 1551000},
                "id": "call_BRvA6oAlgMA1whIkAn9gE3AS",
                "type": "tool_call",
            },
            {
                "name": "add",
                "args": {"a": 164000, "b": 14000},
                "id": "call_OLVb4v0pNDlsBsKBwDK4wb1W",
                "type": "tool_call",
            },
            {
                "name": "add",
                "args": {"a": 181269, "b": 0},
                "id": "call_5VEHaInDusJ9MU3i3tVJN6Hr",
                "type": "tool_call",
            },
        ],
    ),
    AIMessage(
        content="",
        tool_calls=[
            {
                "name": "add",
                "args": {"a": 1618317, "b": 178000},
                "id": "call_FdfUz8Gm3S5OQaVq2oQpMxeN",
                "type": "tool_call",
            },
            {
                "name": "add",
                "args": {"a": 181269, "b": 0},
                "id": "call_j5nna1KwGiI60wnVHM2319r6",
                "type": "tool_call",
            },
        ],
    ),
    AIMessage(
        content="",
        tool_calls=[
            {
                "name": "add",
                "args": {"a": 1796317, "b": 181269},
                "id": "call_4fNHtFvfOvsaSPb8YK1qNAiR",
                "type": "tool_call",
            }
        ],
    ),
    AIMessage(
        content="The combined headcount of the FAANG companies in 2024 is 1,977,586 employees.",
    ),
]


@pytest.mark.parametrize(
    "include_agent_name,include_individual_agent_name",
    [
        (None, None),
        (None, "inline"),
        ("inline", None),
        ("inline", "inline"),
    ],
)
def test_supervisor_basic_workflow(
    include_agent_name: AgentNameMode | None,
    include_individual_agent_name: AgentNameMode | None,
) -> None:
    """Test basic supervisor workflow with two agents."""

    # output_mode = "last_message"
    @tool
    def add(a: float, b: float) -> float:
        """Add two numbers."""
        return a + b

    @tool
    def web_search(query: str) -> str:
        """Search the web for information."""
        return (
            "Here are the headcounts for each of the FAANG companies in 2024:\n"
            "1. **Facebook (Meta)**: 67,317 employees.\n"
            "2. **Apple**: 164,000 employees.\n"
            "3. **Amazon**: 1,551,000 employees.\n"
            "4. **Netflix**: 14,000 employees.\n"
            "5. **Google (Alphabet)**: 181,269 employees."
        )

    math_model = FakeChatModel(responses=math_agent_messages)
    if include_individual_agent_name:
        math_model = with_agent_name(math_model.bind_tools([add]), include_individual_agent_name)

    math_agent = create_react_agent(
        model=math_model,
        tools=[add],
        name="math_expert",
    )

    research_model = FakeChatModel(responses=research_agent_messages)
    if include_individual_agent_name:
        research_model = with_agent_name(
            research_model.bind_tools([web_search]), include_individual_agent_name
        )

    research_agent = create_react_agent(
        model=research_model,
        tools=[web_search],
        name="research_expert",
    )

    workflow = create_supervisor(
        [math_agent, research_agent],
        model=FakeChatModel(responses=supervisor_messages),
        include_agent_name=include_agent_name,
    )

    app = workflow.compile()
    assert app is not None

    result = app.invoke(
        {
            "messages": [
                HumanMessage(
                    content="what's the combined headcount of the FAANG companies in 2024?"
                )
            ]
        }
    )

    assert len(result["messages"]) == 12
    # first supervisor handoff
    assert result["messages"][1] == supervisor_messages[0]
    # last research agent message
    assert result["messages"][3] == research_agent_messages[-1]
    # next supervisor handoff
    assert result["messages"][6] == supervisor_messages[1]
    # last math agent message
    assert result["messages"][8] == math_agent_messages[-1]
    # final supervisor message
    assert result["messages"][11] == supervisor_messages[-1]

    # output_mode = "full_history"
    math_agent = create_react_agent(
        model=FakeChatModel(responses=math_agent_messages),
        tools=[add],
        name="math_expert",
    )

    research_agent = create_react_agent(
        model=FakeChatModel(responses=research_agent_messages),
        tools=[web_search],
        name="research_expert",
    )

    workflow_full_history = create_supervisor(
        [math_agent, research_agent],
        model=FakeChatModel(responses=supervisor_messages),
        output_mode="full_history",
    )
    app_full_history = workflow_full_history.compile()
    result_full_history = app_full_history.invoke(
        {
            "messages": [
                HumanMessage(
                    content="what's the combined headcount of the FAANG companies in 2024?"
                )
            ]
        }
    )

    assert len(result_full_history["messages"]) == 23
    # first supervisor handoff
    assert result_full_history["messages"][1] == supervisor_messages[0]
    # all research agent AI messages
    assert result_full_history["messages"][3] == research_agent_messages[0]
    assert result_full_history["messages"][5] == research_agent_messages[1]
    # next supervisor handoff
    assert result_full_history["messages"][8] == supervisor_messages[1]
    # all math agent AI messages
    assert result_full_history["messages"][10] == math_agent_messages[0]
    assert result_full_history["messages"][14] == math_agent_messages[1]
    assert result_full_history["messages"][17] == math_agent_messages[2]
    # final supervisor message
    assert result_full_history["messages"][-1] == supervisor_messages[-1]


<<<<<<< HEAD
def test_supervisor_message_forwarding():
=======
class FakeChatModelWithAssertion(FakeChatModel):
    assertion: Callable[[list[BaseMessage]], None]

    def _generate(
        self,
        messages: list[BaseMessage],
        stop: Optional[list[str]] = None,
        run_manager: Optional[CallbackManagerForLLMRun] = None,
        **kwargs,
    ) -> ChatResult:
        self.assertion(messages)
        return super()._generate(messages, stop, run_manager, **kwargs)


def get_tool_calls(msg):
    tool_calls = getattr(msg, "tool_calls", None)
    if tool_calls is None:
        return None
    return [
        {"name": tc["name"], "args": tc["args"]} for tc in tool_calls if tc["type"] == "tool_call"
    ]


def as_dict(msg):
    return {
        "name": msg.name,
        "content": msg.content,
        "tool_calls": get_tool_calls(msg),
        "type": msg.type,
    }


class Expectations:
    def __init__(self, expected: list[dict]):
        self.expected = expected.copy()

    def __call__(self, messages: list[BaseMessage]):
        expected = self.expected.pop(0)
        received = [as_dict(m) for m in messages]
        assert expected == received


def test_worker_hide_handoffs():
>>>>>>> 108c55af
    """Test that the supervisor forwards a message to a specific agent and receives the correct response."""

    @tool
    def echo_tool(text: str) -> str:
        """Echo the input text."""
        return text

<<<<<<< HEAD
    # Agent that simply echoes the message
    echo_model = FakeChatModel(
        responses=[
            AIMessage(content="Echo: test forwarding!"),
        ]
=======
    expectations = [
        [
            {
                "name": None,
                "content": "Scooby-dooby-doo",
                "tool_calls": None,
                "type": "human",
            }
        ],
        [
            {
                "name": None,
                "content": "Scooby-dooby-doo",
                "tool_calls": None,
                "type": "human",
            },
            {
                "name": "echo_agent",
                "content": "Echo 1!",
                "tool_calls": [],
                "type": "ai",
            },
            {"name": "supervisor", "content": "boo", "tool_calls": [], "type": "ai"},
            {
                "name": None,
                "content": "Huh take two?",
                "tool_calls": None,
                "type": "human",
            },
        ],
    ]

    echo_model = FakeChatModelWithAssertion(
        responses=[
            AIMessage(content="Echo 1!"),
            AIMessage(content="Echo 2!"),
        ],
        assertion=Expectations(expectations),
>>>>>>> 108c55af
    )
    echo_agent = create_react_agent(
        model=echo_model.bind_tools([echo_tool]),
        tools=[echo_tool],
        name="echo_agent",
    )

    supervisor_messages = [
        AIMessage(
            content="",
            tool_calls=[
                {
                    "name": "transfer_to_echo_agent",
                    "args": {},
                    "id": "call_gyQSgJQm5jJtPcF5ITe8GGGF",
                    "type": "tool_call",
                }
            ],
        ),
        AIMessage(
<<<<<<< HEAD
            content="",
            tool_calls=[
                {
                    "name": "forward_message",
                    "args": {"from_agent": "echo_agent"},
                    "id": "abcd123",
=======
            content="boo",
        ),
        AIMessage(
            content="",
            tool_calls=[
                {
                    "name": "transfer_to_echo_agent",
                    "args": {},
                    "id": "call_gyQSgJQm5jJtPcF5ITe8GGGG",
>>>>>>> 108c55af
                    "type": "tool_call",
                }
            ],
        ),
<<<<<<< HEAD
=======
        AIMessage(
            content="END",
        ),
>>>>>>> 108c55af
    ]

    workflow = create_supervisor(
        [echo_agent],
        model=FakeChatModel(responses=supervisor_messages),
<<<<<<< HEAD
        enable_forwarding=True,
=======
        add_handoff_messages=False,
>>>>>>> 108c55af
    )
    app = workflow.compile()

    result = app.invoke({"messages": [HumanMessage(content="Scooby-dooby-doo")]})
<<<<<<< HEAD

    def get_tool_calls(msg):
        tool_calls = getattr(msg, "tool_calls", None)
        if tool_calls is None:
            return None
        return [
            {"name": tc["name"], "args": tc["args"]}
            for tc in tool_calls
            if tc["type"] == "tool_call"
        ]

    received = [
        {
            "name": msg.name,
            "content": msg.content,
            "tool_calls": get_tool_calls(msg),
            "type": msg.type,
        }
        for msg in result["messages"]
    ]

    expected = [
        {
            "name": None,
            "content": "Scooby-dooby-doo",
            "tool_calls": None,
            "type": "human",
        },
        {
            "name": "supervisor",
            "content": "",
            "tool_calls": [
                {
                    "name": "transfer_to_echo_agent",
                    "args": {},
                }
            ],
            "type": "ai",
        },
        {
            "name": "transfer_to_echo_agent",
            "content": "Successfully transferred to echo_agent",
            "tool_calls": None,
            "type": "tool",
        },
        {
            "name": "echo_agent",
            "content": "Echo: test forwarding!",
            "tool_calls": [],
            "type": "ai",
        },
        {
            "name": "echo_agent",
            "content": "Transferring back to supervisor",
            "tool_calls": [
                {
                    "name": "transfer_back_to_supervisor",
                    "args": {},
                }
            ],
            "type": "ai",
        },
        {
            "name": "transfer_back_to_supervisor",
            "content": "Successfully transferred back to supervisor",
            "tool_calls": None,
            "type": "tool",
        },
        {
            "name": "supervisor",
            "content": "Echo: test forwarding!",
            "tool_calls": [],
            "type": "ai",
        },
    ]
    assert received == expected
=======
    app.invoke({"messages": result["messages"] + [HumanMessage(content="Huh take two?")]})
>>>>>>> 108c55af
<|MERGE_RESOLUTION|>--- conflicted
+++ resolved
@@ -277,9 +277,6 @@
     assert result_full_history["messages"][-1] == supervisor_messages[-1]
 
 
-<<<<<<< HEAD
-def test_supervisor_message_forwarding():
-=======
 class FakeChatModelWithAssertion(FakeChatModel):
     assertion: Callable[[list[BaseMessage]], None]
 
@@ -323,7 +320,6 @@
 
 
 def test_worker_hide_handoffs():
->>>>>>> 108c55af
     """Test that the supervisor forwards a message to a specific agent and receives the correct response."""
 
     @tool
@@ -331,13 +327,6 @@
         """Echo the input text."""
         return text
 
-<<<<<<< HEAD
-    # Agent that simply echoes the message
-    echo_model = FakeChatModel(
-        responses=[
-            AIMessage(content="Echo: test forwarding!"),
-        ]
-=======
     expectations = [
         [
             {
@@ -376,7 +365,6 @@
             AIMessage(content="Echo 2!"),
         ],
         assertion=Expectations(expectations),
->>>>>>> 108c55af
     )
     echo_agent = create_react_agent(
         model=echo_model.bind_tools([echo_tool]),
@@ -397,14 +385,6 @@
             ],
         ),
         AIMessage(
-<<<<<<< HEAD
-            content="",
-            tool_calls=[
-                {
-                    "name": "forward_message",
-                    "args": {"from_agent": "echo_agent"},
-                    "id": "abcd123",
-=======
             content="boo",
         ),
         AIMessage(
@@ -414,32 +394,79 @@
                     "name": "transfer_to_echo_agent",
                     "args": {},
                     "id": "call_gyQSgJQm5jJtPcF5ITe8GGGG",
->>>>>>> 108c55af
                     "type": "tool_call",
                 }
             ],
         ),
-<<<<<<< HEAD
-=======
         AIMessage(
             content="END",
         ),
->>>>>>> 108c55af
     ]
 
     workflow = create_supervisor(
         [echo_agent],
         model=FakeChatModel(responses=supervisor_messages),
-<<<<<<< HEAD
+        add_handoff_messages=False,
+    )
+    app = workflow.compile()
+
+    result = app.invoke({"messages": [HumanMessage(content="Scooby-dooby-doo")]})
+    app.invoke({"messages": result["messages"] + [HumanMessage(content="Huh take two?")]})
+
+
+def test_supervisor_message_forwarding():
+    """Test that the supervisor forwards a message to a specific agent and receives the correct response."""
+
+    @tool
+    def echo_tool(text: str) -> str:
+        """Echo the input text."""
+        return text
+
+    # Agent that simply echoes the message
+    echo_model = FakeChatModel(
+        responses=[
+            AIMessage(content="Echo: test forwarding!"),
+        ]
+    )
+    echo_agent = create_react_agent(
+        model=echo_model.bind_tools([echo_tool]),
+        tools=[echo_tool],
+        name="echo_agent",
+    )
+
+    supervisor_messages = [
+        AIMessage(
+            content="",
+            tool_calls=[
+                {
+                    "name": "transfer_to_echo_agent",
+                    "args": {},
+                    "id": "call_gyQSgJQm5jJtPcF5ITe8GGGF",
+                    "type": "tool_call",
+                }
+            ],
+        ),
+        AIMessage(
+            content="",
+            tool_calls=[
+                {
+                    "name": "forward_message",
+                    "args": {"from_agent": "echo_agent"},
+                    "id": "abcd123",
+                    "type": "tool_call",
+                }
+            ],
+        ),
+    ]
+
+    workflow = create_supervisor(
+        [echo_agent],
+        model=FakeChatModel(responses=supervisor_messages),
         enable_forwarding=True,
-=======
-        add_handoff_messages=False,
->>>>>>> 108c55af
     )
     app = workflow.compile()
 
     result = app.invoke({"messages": [HumanMessage(content="Scooby-dooby-doo")]})
-<<<<<<< HEAD
 
     def get_tool_calls(msg):
         tool_calls = getattr(msg, "tool_calls", None)
@@ -515,7 +542,4 @@
             "type": "ai",
         },
     ]
-    assert received == expected
-=======
-    app.invoke({"messages": result["messages"] + [HumanMessage(content="Huh take two?")]})
->>>>>>> 108c55af
+    assert received == expected