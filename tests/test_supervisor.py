--- conflicted
+++ resolved
@@ -1,11 +1,7 @@
 """Tests for the supervisor module."""
 
-<<<<<<< HEAD
 from collections.abc import Callable, Sequence
 from typing import Any, Optional, cast
-=======
-from typing import Callable, Optional
->>>>>>> d146c97a
 
 import pytest
 from langchain_core.callbacks.manager import CallbackManagerForLLMRun
@@ -34,7 +30,7 @@
         messages: list[BaseMessage],
         stop: Optional[list[str]] = None,
         run_manager: Optional[CallbackManagerForLLMRun] = None,
-        **kwargs: Any,
+        **kwargs: dict[str, Any],
     ) -> ChatResult:
         generation = ChatGeneration(message=self.responses[self.idx])
         self.idx += 1
@@ -188,7 +184,7 @@
             "5. **Google (Alphabet)**: 181,269 employees."
         )
 
-    math_model = FakeChatModel(responses=math_agent_messages)
+    math_model: FakeChatModel = FakeChatModel(responses=math_agent_messages)
     if include_individual_agent_name:
         math_model = cast(FakeChatModel, with_agent_name(
             math_model.bind_tools([add]), include_individual_agent_name
@@ -296,13 +292,13 @@
         messages: list[BaseMessage],
         stop: Optional[list[str]] = None,
         run_manager: Optional[CallbackManagerForLLMRun] = None,
-        **kwargs,
+        **kwargs: dict[str, Any],
     ) -> ChatResult:
         self.assertion(messages)
         return super()._generate(messages, stop, run_manager, **kwargs)
 
 
-def get_tool_calls(msg):
+def get_tool_calls(msg: BaseMessage) -> list[dict[str, Any]] | None:
     tool_calls = getattr(msg, "tool_calls", None)
     if tool_calls is None:
         return None
@@ -311,7 +307,7 @@
     ]
 
 
-def as_dict(msg):
+def as_dict(msg: BaseMessage) -> dict[str, Any]:
     return {
         "name": msg.name,
         "content": msg.content,
@@ -321,16 +317,16 @@
 
 
 class Expectations:
-    def __init__(self, expected: list[dict]):
+    def __init__(self, expected: list[list[dict[str, Any]]]) -> None:
         self.expected = expected.copy()
 
-    def __call__(self, messages: list[BaseMessage]):
+    def __call__(self, messages: list[BaseMessage]) -> None:
         expected = self.expected.pop(0)
         received = [as_dict(m) for m in messages]
         assert expected == received
 
 
-def test_worker_hide_handoffs():
+def test_worker_hide_handoffs() -> None:
     """Test that the supervisor forwards a message to a specific agent and receives the correct response."""
 
     @tool
@@ -338,7 +334,7 @@
         """Echo the input text."""
         return text
 
-    expectations = [
+    expectations: list[list[dict[str, Any]]] = [
         [
             {
                 "name": None,
@@ -425,7 +421,7 @@
     app.invoke({"messages": result["messages"] + [HumanMessage(content="Huh take two?")]})
 
 
-def test_supervisor_message_forwarding():
+def test_supervisor_message_forwarding() -> None:
     """Test that the supervisor forwards a message to a specific agent and receives the correct response."""
 
     @tool
@@ -480,7 +476,7 @@
 
     result = app.invoke({"messages": [HumanMessage(content="Scooby-dooby-doo")]})
 
-    def get_tool_calls(msg):
+    def get_tool_calls(msg: BaseMessage) -> list[dict[str, Any]] | None:
         tool_calls = getattr(msg, "tool_calls", None)
         if tool_calls is None:
             return None
